# HpBandSter
a distributed Hyperband implementation on Steroids

<<<<<<< HEAD

##TODOs

- fix/adjust/add unit tests
- add example showing how to use the visualizer
- add reentrance for jobs on unresponsive hosts
- HMAC key for the nameserver and the dispatcher/master/worker
- add option for workers to die immediately if no dispatcher is available
- add idle time for workers before shutting down (to release workers early)
- add mechanism to determine maximum number of parallel jobs to release workers early

=======
>>>>>>> ca4f4675
## How to install

A simple
```
python setup.py install --user
```
should do. It should install the dependencies automatically.


If you want to develop on the code you could install it via

```
python setup.py develop --user
```


## How to use

Right now, there is only one example showing how to use it locally on one machine (`examples/example_1_toy_function_locally`).
Please consult the files in there to see how it is used. In particular, you want to checkout `worker.py` as it contains the toy function,
and maybe `all_in_one_parallel.py` which runs multiple workers simultaniously.<|MERGE_RESOLUTION|>--- conflicted
+++ resolved
@@ -1,20 +1,6 @@
 # HpBandSter
 a distributed Hyperband implementation on Steroids
 
-<<<<<<< HEAD
-
-##TODOs
-
-- fix/adjust/add unit tests
-- add example showing how to use the visualizer
-- add reentrance for jobs on unresponsive hosts
-- HMAC key for the nameserver and the dispatcher/master/worker
-- add option for workers to die immediately if no dispatcher is available
-- add idle time for workers before shutting down (to release workers early)
-- add mechanism to determine maximum number of parallel jobs to release workers early
-
-=======
->>>>>>> ca4f4675
 ## How to install
 
 A simple
